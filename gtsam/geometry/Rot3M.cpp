--- conflicted
+++ resolved
@@ -140,16 +140,6 @@
 }
 
 /* ************************************************************************* */
-<<<<<<< HEAD
-Rot3 Rot3::compose(const Rot3& R2, OptionalJacobian<3, 3> H1, OptionalJacobian<3, 3> H2) const {
-  if (H1) *H1 = R2.transpose();
-  if (H2) *H2 = I_3x3;
-  return *this * R2;
-}
-
-/* ************************************************************************* */
-=======
->>>>>>> 6b47b914
 Rot3 Rot3::operator*(const Rot3& R2) const {
   return Rot3(Matrix3(rot_*R2.rot_));
 }
@@ -161,24 +151,6 @@
 }
 
 /* ************************************************************************* */
-<<<<<<< HEAD
-Rot3 Rot3::inverse(boost::optional<Matrix3 &> H1) const {
-  if (H1) *H1 = -rot_;
-  return Rot3(Matrix3(transpose()));
-}
-
-/* ************************************************************************* */
-Rot3 Rot3::between (const Rot3& R2,
-    OptionalJacobian<3,3> H1, OptionalJacobian<3,3> H2) const {
-  if (H1) *H1 = -(R2.transpose()*rot_);
-  if (H2) *H2 = I_3x3;
-  Matrix3 R12 = transpose()*R2.rot_;
-  return Rot3(R12);
-}
-
-/* ************************************************************************* */
-=======
->>>>>>> 6b47b914
 Point3 Rot3::rotate(const Point3& p,
     OptionalJacobian<3,3> H1,  OptionalJacobian<3,3> H2) const {
   if (H1 || H2) {
@@ -246,20 +218,6 @@
 }
 
 /* ************************************************************************* */
-<<<<<<< HEAD
-Rot3 Rot3::retract(const Vector& omega, Rot3::CoordinatesMode mode) const {
-  if(mode == Rot3::EXPMAP) {
-    return (*this)*Expmap(omega);
-  } else if(mode == Rot3::CAYLEY) {
-    return retractCayley(omega);
-  } else if(mode == Rot3::SLOW_CAYLEY) {
-    Matrix3 Omega = skewSymmetric(omega);
-    return (*this)*CayleyFixed<3>(-Omega/2);
-  } else {
-    assert(false);
-    exit(1);
-  }
-=======
 Vector3 Rot3::CayleyChart::Local(const Rot3& R, OptionalJacobian<3,3> H) {
   if (H) throw std::runtime_error("Rot3::CayleyChart::Local Derivative");
   // Create a fixed-size matrix
@@ -275,7 +233,6 @@
   const double y = b * f - ce - c;
   const double z = fg - di - d;
   return K * Vector3(x, y, z);
->>>>>>> 6b47b914
 }
 
 /* ************************************************************************* */
