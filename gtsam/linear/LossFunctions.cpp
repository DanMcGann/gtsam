--- conflicted
+++ resolved
@@ -141,13 +141,8 @@
   return 1.0 / (1.0 + std::abs(distance) / c_);
 }
 
-<<<<<<< HEAD
-double Fair::loss(double error) const {
-  const double absError = std::abs(error);
-=======
 double Fair::loss(double distance) const {
   const double absError = std::abs(distance);
->>>>>>> c57b115a
   const double normalizedError = absError / c_;
   const double c_2 = c_ * c_;
   return c_2 * (normalizedError - std::log1p(normalizedError));
@@ -180,13 +175,8 @@
   return (absError <= k_) ? (1.0) : (k_ / absError);
 }
 
-<<<<<<< HEAD
-double Huber::loss(double error) const {
-  const double absError = std::abs(error);
-=======
 double Huber::loss(double distance) const {
   const double absError = std::abs(distance);
->>>>>>> c57b115a
   if (absError <= k_) {  // |x| <= k
     return distance*distance / 2;
   } else { // |x| > k
@@ -222,13 +212,8 @@
   return ksquared_ / (ksquared_ + distance*distance);
 }
 
-<<<<<<< HEAD
-double Cauchy::loss(double error) const {
-  const double val = std::log1p(error * error / ksquared_);
-=======
 double Cauchy::loss(double distance) const {
   const double val = std::log1p(distance * distance / ksquared_);
->>>>>>> c57b115a
   return ksquared_ * val * 0.5;
 }
 
@@ -264,13 +249,8 @@
   return 0.0;
 }
 
-<<<<<<< HEAD
-double Tukey::loss(double error) const {
-  double absError = std::abs(error);
-=======
 double Tukey::loss(double distance) const {
   double absError = std::abs(distance);
->>>>>>> c57b115a
   if (absError <= c_) {
     const double one_minus_xc2 = 1.0 - distance*distance/csquared_;
     const double t = one_minus_xc2*one_minus_xc2*one_minus_xc2;
@@ -305,13 +285,8 @@
   return std::exp(-xc2);
 }
 
-<<<<<<< HEAD
-double Welsch::loss(double error) const {
-  const double xc2 = (error*error)/csquared_;
-=======
 double Welsch::loss(double distance) const {
   const double xc2 = (distance*distance)/csquared_;
->>>>>>> c57b115a
   return csquared_ * 0.5 * -std::expm1(-xc2);
 }
 
@@ -343,11 +318,7 @@
   return c4/(c2error*c2error);
 }
 
-<<<<<<< HEAD
-double GemanMcClure::loss(double error) const {
-=======
 double GemanMcClure::loss(double distance) const {
->>>>>>> c57b115a
   const double c2 = c_*c_;
   const double error2 = distance*distance;
   return 0.5 * (c2 * error2) / (c2 + error2);
@@ -385,11 +356,7 @@
   return 1.0;
 }
 
-<<<<<<< HEAD
-double DCS::loss(double error) const {
-=======
 double DCS::loss(double distance) const {
->>>>>>> c57b115a
   // This is the simplified version of Eq 9 from (Agarwal13icra)
   // after you simplify and cancel terms.
   const double e2 = distance*distance;
@@ -433,13 +400,8 @@
   else return (k_+distance)/distance;
 }
 
-<<<<<<< HEAD
-double L2WithDeadZone::loss(double error) const {
-  const double abs_error = std::abs(error);
-=======
 double L2WithDeadZone::loss(double distance) const {
   const double abs_error = std::abs(distance);
->>>>>>> c57b115a
   return (abs_error < k_) ? 0.0 : 0.5*(k_-abs_error)*(k_-abs_error);
 }
 
