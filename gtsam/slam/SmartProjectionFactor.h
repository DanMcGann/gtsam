/* ----------------------------------------------------------------------------
 
 * GTSAM Copyright 2010, Georgia Tech Research Corporation,
 * Atlanta, Georgia 30332-0415
 * All Rights Reserved
 * Authors: Frank Dellaert, et al. (see THANKS for the full author list)
 
 * See LICENSE for the license information
 
 * -------------------------------------------------------------------------- */

/**
 * @file   SmartProjectionFactor.h
 * @brief  Smart factor on cameras (pose + calibration)
 * @author Luca Carlone
 * @author Zsolt Kira
 * @author Frank Dellaert
 */

#pragma once

#include <gtsam/slam/SmartFactorBase.h>

#include <gtsam/geometry/triangulation.h>
#include <gtsam/inference/Symbol.h>
#include <gtsam/slam/dataset.h>

#include <boost/optional.hpp>
#include <boost/make_shared.hpp>
#include <vector>

namespace gtsam {

/// Linearization mode: what factor to linearize to
enum LinearizationMode {
  HESSIAN, IMPLICIT_SCHUR, JACOBIAN_Q, JACOBIAN_SVD
};

/// How to manage degeneracy
enum DegeneracyMode {
  IGNORE_DEGENERACY, ZERO_ON_DEGENERACY, HANDLE_INFINITY
};

<<<<<<< HEAD
/**
 * SmartProjectionFactor: triangulates point and keeps an estimate of it around.
 */
template<class CALIBRATION, size_t D>
class SmartProjectionFactor: public SmartFactorBase<PinholeCamera<CALIBRATION>,
    D> {
protected:
=======
/*
 *  Parameters for the smart projection factors
 */
struct GTSAM_EXPORT SmartProjectionParams {
>>>>>>> c73b8358

  LinearizationMode linearizationMode; ///< How to linearize the factor
  DegeneracyMode degeneracyMode; ///< How to linearize the factor

  /// @name Parameters governing the triangulation
  /// @{
  TriangulationParameters triangulation;
  double retriangulationThreshold; ///< threshold to decide whether to re-triangulate
  /// @}

  /// @name Parameters governing how triangulation result is treated
  /// @{
  bool throwCheirality; ///< If true, re-throws Cheirality exceptions (default: false)
  bool verboseCheirality; ///< If true, prints text for Cheirality exceptions (default: false)
  /// @}

  // Constructor
  SmartProjectionParams(LinearizationMode linMode = HESSIAN,
      DegeneracyMode degMode = IGNORE_DEGENERACY, bool throwCheirality = false,
      bool verboseCheirality = false) :
      linearizationMode(linMode), degeneracyMode(degMode), retriangulationThreshold(
          1e-5), throwCheirality(throwCheirality), verboseCheirality(
          verboseCheirality) {
  }

  virtual ~SmartProjectionParams() {
  }

  void print(const std::string& str) const {
    std::cout << "linearizationMode: " << linearizationMode << "\n";
    std::cout << "   degeneracyMode: " << degeneracyMode << "\n";
    std::cout << triangulation << std::endl;
  }

  LinearizationMode getLinearizationMode() const {
    return linearizationMode;
  }
  DegeneracyMode getDegeneracyMode() const {
    return degeneracyMode;
  }
  TriangulationParameters getTriangulationParameters() const {
    return triangulation;
  }
  bool getVerboseCheirality() const {
    return verboseCheirality;
  }
  bool getThrowCheirality() const {
    return throwCheirality;
  }
  void setLinearizationMode(LinearizationMode linMode) {
    linearizationMode = linMode;
  }
  void setDegeneracyMode(DegeneracyMode degMode) {
    degeneracyMode = degMode;
  }
  void setRankTolerance(double rankTol) {
    triangulation.rankTolerance = rankTol;
  }
  void setEnableEPI(bool enableEPI) {
    triangulation.enableEPI = enableEPI;
  }
  void setLandmarkDistanceThreshold(double landmarkDistanceThreshold) {
    triangulation.landmarkDistanceThreshold = landmarkDistanceThreshold;
  }
  void setDynamicOutlierRejectionThreshold(double dynOutRejectionThreshold) {
    triangulation.dynamicOutlierRejectionThreshold = dynOutRejectionThreshold;
  }
};

/**
 * SmartProjectionFactor: triangulates point and keeps an estimate of it around.
 * This factor operates with monocular cameras, where a camera is expected to
 * behave like PinholeCamera or PinholePose. This factor is intended
 * to be used directly with PinholeCamera, which optimizes the camera pose
 * and calibration. This also requires that values contains the involved
 * cameras (instead of poses and calibrations separately).
 * If the calibration is fixed use SmartProjectionPoseFactor instead!
 */
template<class CAMERA>
class SmartProjectionFactor: public SmartFactorBase<CAMERA> {

<<<<<<< HEAD
  /// shorthand for base class type
  typedef SmartFactorBase<PinholeCamera<CALIBRATION>, D> Base;
=======
public:
>>>>>>> c73b8358

private:
  typedef SmartFactorBase<CAMERA> Base;
  typedef SmartProjectionFactor<CAMERA> This;
  typedef SmartProjectionFactor<CAMERA> SmartProjectionCameraFactor;

protected:

<<<<<<< HEAD
  /// shorthand for this class
  typedef SmartProjectionFactor<CALIBRATION, D> This;
=======
  /// @name Parameters
  /// @{
  const SmartProjectionParams params_;
  /// @}

  /// @name Caching triangulation
  /// @{
  mutable TriangulationResult result_; ///< result from triangulateSafe
  mutable std::vector<Pose3> cameraPosesTriangulation_; ///< current triangulation poses
  /// @}
>>>>>>> c73b8358

public:

  /// shorthand for a smart pointer to a factor
  typedef boost::shared_ptr<This> shared_ptr;

<<<<<<< HEAD
  /// shorthand for a pinhole camera
  typedef PinholeCamera<CALIBRATION> Camera;
  typedef CameraSet<Camera> Cameras;
=======
  /// shorthand for a set of cameras
  typedef CameraSet<CAMERA> Cameras;
>>>>>>> c73b8358

  /**
   * Constructor
   * @param body_P_sensor pose of the camera in the body frame
   * @param params internal parameters of the smart factors
   */
<<<<<<< HEAD
  SmartProjectionFactor(const double rankTol, const double linThreshold,
      const bool manageDegeneracy, const bool enableEPI,
      boost::optional<Pose3> body_P_sensor = boost::none,
      double landmarkDistanceThreshold = 1e10,
      double dynamicOutlierRejectionThreshold = -1, SmartFactorStatePtr state =
          SmartFactorStatePtr(new SmartProjectionFactorState())) :
      Base(body_P_sensor), rankTolerance_(rankTol), retriangulationThreshold_(
          1e-5), manageDegeneracy_(manageDegeneracy), enableEPI_(enableEPI), linearizationThreshold_(
          linThreshold), degenerate_(false), cheiralityException_(false), throwCheirality_(
          false), verboseCheirality_(false), state_(state), landmarkDistanceThreshold_(
          landmarkDistanceThreshold), dynamicOutlierRejectionThreshold_(
          dynamicOutlierRejectionThreshold) {
=======
  SmartProjectionFactor(const SharedNoiseModel& sharedNoiseModel,
      const boost::optional<Pose3> body_P_sensor = boost::none,
      const SmartProjectionParams& params = SmartProjectionParams()) :
      Base(sharedNoiseModel, body_P_sensor), params_(params), //
      result_(TriangulationResult::Degenerate()) {
>>>>>>> c73b8358
  }

  /** Virtual destructor */
  virtual ~SmartProjectionFactor() {
  }

  /**
   * print
   * @param s optional string naming the factor
   * @param keyFormatter optional formatter useful for printing Symbols
   */
  void print(const std::string& s = "", const KeyFormatter& keyFormatter =
      DefaultKeyFormatter) const {
    std::cout << s << "SmartProjectionFactor\n";
    std::cout << "linearizationMode:\n" << params_.linearizationMode
        << std::endl;
    std::cout << "triangulationParameters:\n" << params_.triangulation
        << std::endl;
    std::cout << "result:\n" << result_ << std::endl;
    Base::print("", keyFormatter);
  }

  /// equals
  virtual bool equals(const NonlinearFactor& p, double tol = 1e-9) const {
    const This *e = dynamic_cast<const This*>(&p);
    return e && params_.linearizationMode == e->params_.linearizationMode
        && Base::equals(p, tol);
  }

  /// Check if the new linearization point is the same as the one used for previous triangulation
  bool decideIfTriangulate(const Cameras& cameras) const {
    // several calls to linearize will be done from the same linearization point, hence it is not needed to re-triangulate
    // Note that this is not yet "selecting linearization", that will come later, and we only check if the
    // current linearization is the "same" (up to tolerance) w.r.t. the last time we triangulated the point

    size_t m = cameras.size();

    bool retriangulate = false;

    // if we do not have a previous linearization point or the new linearization point includes more poses
    if (cameraPosesTriangulation_.empty()
        || cameras.size() != cameraPosesTriangulation_.size())
      retriangulate = true;

    if (!retriangulate) {
      for (size_t i = 0; i < cameras.size(); i++) {
        if (!cameras[i].pose().equals(cameraPosesTriangulation_[i],
            params_.retriangulationThreshold)) {
          retriangulate = true; // at least two poses are different, hence we retriangulate
          break;
        }
      }
    }

    if (retriangulate) { // we store the current poses used for triangulation
      cameraPosesTriangulation_.clear();
      cameraPosesTriangulation_.reserve(m);
      for (size_t i = 0; i < m; i++)
        // cameraPosesTriangulation_[i] = cameras[i].pose();
        cameraPosesTriangulation_.push_back(cameras[i].pose());
    }

    return retriangulate; // if we arrive to this point all poses are the same and we don't need re-triangulation
  }

  /// triangulateSafe
  TriangulationResult triangulateSafe(const Cameras& cameras) const {

    size_t m = cameras.size();
    if (m < 2) // if we have a single pose the corresponding factor is uninformative
      return TriangulationResult::Degenerate();

<<<<<<< HEAD
    if (retriangulate) {
      // We triangulate the 3D position of the landmark
      try {
        // std::cout << "triangulatePoint3 i \n" << rankTolerance << std::endl;
        point_ = triangulatePoint3<CALIBRATION>(cameras, this->measured_,
            rankTolerance_, enableEPI_);
        degenerate_ = false;
        cheiralityException_ = false;

        // Check landmark distance and reprojection errors to avoid outliers
        double totalReprojError = 0.0;
        size_t i = 0;
        BOOST_FOREACH(const Camera& camera, cameras) {
          Point3 cameraTranslation = camera.pose().translation();
          // we discard smart factors corresponding to points that are far away
          if (cameraTranslation.distance(point_) > landmarkDistanceThreshold_) {
            degenerate_ = true;
            break;
          }
          const Point2& zi = this->measured_.at(i);
          try {
            Point2 reprojectionError(camera.project(point_) - zi);
            totalReprojError += reprojectionError.vector().norm();
          } catch (CheiralityException) {
            cheiralityException_ = true;
          }
          i += 1;
        }
        // we discard smart factors that have large reprojection error
        if (dynamicOutlierRejectionThreshold_ > 0
            && totalReprojError / m > dynamicOutlierRejectionThreshold_)
          degenerate_ = true;

      } catch (TriangulationUnderconstrainedException&) {
        // if TriangulationUnderconstrainedException can be
        // 1) There is a single pose for triangulation - this should not happen because we checked the number of poses before
        // 2) The rank of the matrix used for triangulation is < 3: rotation-only, parallel cameras (or motion towards the landmark)
        // in the second case we want to use a rotation-only smart factor
        degenerate_ = true;
        cheiralityException_ = false;
      } catch (TriangulationCheiralityException&) {
        // point is behind one of the cameras: can be the case of close-to-parallel cameras or may depend on outliers
        // we manage this case by either discarding the smart factor, or imposing a rotation-only constraint
        cheiralityException_ = true;
      }
    }
    return m;
=======
    bool retriangulate = decideIfTriangulate(cameras);
    if (retriangulate)
      result_ = gtsam::triangulateSafe(cameras, this->measured_,
          params_.triangulation);
    return result_;
>>>>>>> c73b8358
  }

  /// triangulate
  bool triangulateForLinearize(const Cameras& cameras) const {
<<<<<<< HEAD

    bool isDebug = false;
    size_t nrCameras = this->triangulateSafe(cameras);

    if (nrCameras < 2
        || (!this->manageDegeneracy_
            && (this->cheiralityException_ || this->degenerate_))) {
      if (isDebug) {
        std::cout
            << "createRegularImplicitSchurFactor: degenerate configuration"
            << std::endl;
      }
      return false;
    } else {

      // instead, if we want to manage the exception..
      if (this->cheiralityException_ || this->degenerate_) { // if we want to manage the exceptions with rotation-only factors
        this->degenerate_ = true;
      }
      return true;
    }
=======
    triangulateSafe(cameras); // imperative, might reset result_
    return (result_);
>>>>>>> c73b8358
  }

  /// linearize returns a Hessianfactor that is an approximation of error(p)
  boost::shared_ptr<RegularHessianFactor<Base::Dim> > createHessianFactor(
      const Cameras& cameras, const double lambda = 0.0, bool diagonalDamping =
          false) const {

    size_t numKeys = this->keys_.size();
    // Create structures for Hessian Factors
    std::vector<Key> js;
    std::vector<Matrix> Gs(numKeys * (numKeys + 1) / 2);
    std::vector<Vector> gs(numKeys);

    if (this->measured_.size() != cameras.size()) {
      std::cout
          << "SmartProjectionHessianFactor: this->measured_.size() inconsistent with input"
          << std::endl;
      exit(1);
    }

    triangulateSafe(cameras);

<<<<<<< HEAD
    if (numKeys < 2
        || (!this->manageDegeneracy_
            && (this->cheiralityException_ || this->degenerate_))) {
      // std::cout << "In linearize: exception" << std::endl;
      BOOST_FOREACH(Matrix& m, Gs)
        m = zeros(D, D);
=======
    if (params_.degeneracyMode == ZERO_ON_DEGENERACY && !result_) {
      // failed: return"empty" Hessian
      BOOST_FOREACH(Matrix& m, Gs)
        m = zeros(Base::Dim, Base::Dim);
>>>>>>> c73b8358
      BOOST_FOREACH(Vector& v, gs)
        v = zero(Base::Dim);
      return boost::make_shared<RegularHessianFactor<Base::Dim> >(this->keys_,
          Gs, gs, 0.0);
    }

    // Jacobian could be 3D Point3 OR 2D Unit3, difference is E.cols().
    std::vector<typename Base::MatrixZD> Fblocks;
    Matrix E;
    Vector b;
    computeJacobiansWithTriangulatedPoint(Fblocks, E, b, cameras);

    // Whiten using noise model
    Base::whitenJacobians(Fblocks, E, b);

    // build augmented hessian
    SymmetricBlockMatrix augmentedHessian = //
        Cameras::SchurComplement(Fblocks, E, b, lambda, diagonalDamping);

<<<<<<< HEAD
    // ==================================================================
    Matrix F, E;
    Vector b;
    double f = computeJacobians(F, E, b, cameras);

    // Schur complement trick
    // Frank says: should be possible to do this more efficiently?
    // And we care, as in grouped factors this is called repeatedly
    Matrix H(D * numKeys, D * numKeys);
    Vector gs_vector;

    Matrix3 P = Base::PointCov(E, lambda);
    H.noalias() = F.transpose() * (F - (E * (P * (E.transpose() * F))));
    gs_vector.noalias() = F.transpose() * (b - (E * (P * (E.transpose() * b))));
    if (isDebug)
      std::cout << "gs_vector size " << gs_vector.size() << std::endl;

    // Populate Gs and gs
    int GsCount2 = 0;
    for (DenseIndex i1 = 0; i1 < (DenseIndex) numKeys; i1++) { // for each camera
      DenseIndex i1D = i1 * D;
      gs.at(i1) = gs_vector.segment<D>(i1D);
      for (DenseIndex i2 = 0; i2 < (DenseIndex) numKeys; i2++) {
        if (i2 >= i1) {
          Gs.at(GsCount2) = H.block<D, D>(i1D, i2 * D);
          GsCount2++;
        }
      }
    }
    // ==================================================================
    if (this->linearizationThreshold_ >= 0) { // if we do not use selective relinearization we don't need to store these variables
      this->state_->Gs = Gs;
      this->state_->gs = gs;
      this->state_->f = f;
    }
    return boost::make_shared<RegularHessianFactor<D> >(this->keys_, Gs, gs, f);
=======
    return boost::make_shared<RegularHessianFactor<Base::Dim> >(this->keys_,
        augmentedHessian);
>>>>>>> c73b8358
  }

  // create factor
  boost::shared_ptr<RegularImplicitSchurFactor<CAMERA> > createRegularImplicitSchurFactor(
      const Cameras& cameras, double lambda) const {
    if (triangulateForLinearize(cameras))
      return Base::createRegularImplicitSchurFactor(cameras, *result_, lambda);
    else
      // failed: return empty
      return boost::shared_ptr<RegularImplicitSchurFactor<CAMERA> >();
  }

  /// create factor
<<<<<<< HEAD
  boost::shared_ptr<JacobianFactorQ<D, 2> > createJacobianQFactor(
=======
  boost::shared_ptr<JacobianFactorQ<Base::Dim, 2> > createJacobianQFactor(
>>>>>>> c73b8358
      const Cameras& cameras, double lambda) const {
    if (triangulateForLinearize(cameras))
      return Base::createJacobianQFactor(cameras, *result_, lambda);
    else
<<<<<<< HEAD
      return boost::make_shared<JacobianFactorQ<D, 2> >(this->keys_);
  }

  /// Create a factor, takes values
  boost::shared_ptr<JacobianFactorQ<D, 2> > createJacobianQFactor(
      const Values& values, double lambda) const {
    Cameras myCameras;
    // TODO triangulate twice ??
    bool nonDegenerate = computeCamerasAndTriangulate(values, myCameras);
    if (nonDegenerate)
      return createJacobianQFactor(myCameras, lambda);
    else
      return boost::make_shared<JacobianFactorQ<D, 2> >(this->keys_);
=======
      // failed: return empty
      return boost::make_shared<JacobianFactorQ<Base::Dim, 2> >(this->keys_);
  }

  /// Create a factor, takes values
  boost::shared_ptr<JacobianFactorQ<Base::Dim, 2> > createJacobianQFactor(
      const Values& values, double lambda) const {
    return createJacobianQFactor(this->cameras(values), lambda);
>>>>>>> c73b8358
  }

  /// different (faster) way to compute Jacobian factor
  boost::shared_ptr<JacobianFactor> createJacobianSVDFactor(
      const Cameras& cameras, double lambda) const {
    if (triangulateForLinearize(cameras))
      return Base::createJacobianSVDFactor(cameras, *result_, lambda);
    else
<<<<<<< HEAD
      return boost::make_shared<JacobianFactorSVD<D, 2> >(this->keys_);
=======
      // failed: return empty
      return boost::make_shared<JacobianFactorSVD<Base::Dim, 2> >(this->keys_);
>>>>>>> c73b8358
  }

  /// linearize to a Hessianfactor
  virtual boost::shared_ptr<RegularHessianFactor<Base::Dim> > linearizeToHessian(
      const Values& values, double lambda = 0.0) const {
    return createHessianFactor(this->cameras(values), lambda);
  }

  /// linearize to an Implicit Schur factor
  virtual boost::shared_ptr<RegularImplicitSchurFactor<CAMERA> > linearizeToImplicit(
      const Values& values, double lambda = 0.0) const {
    return createRegularImplicitSchurFactor(this->cameras(values), lambda);
  }

  /// linearize to a JacobianfactorQ
  virtual boost::shared_ptr<JacobianFactorQ<Base::Dim, 2> > linearizeToJacobian(
      const Values& values, double lambda = 0.0) const {
    return createJacobianQFactor(this->cameras(values), lambda);
  }

  /**
   * Linearize to Gaussian Factor
   * @param values Values structure which must contain camera poses for this factor
   * @return a Gaussian factor
   */
  boost::shared_ptr<GaussianFactor> linearizeDamped(const Cameras& cameras,
      const double lambda = 0.0) const {
    // depending on flag set on construction we may linearize to different linear factors
    switch (params_.linearizationMode) {
    case HESSIAN:
      return createHessianFactor(cameras, lambda);
    case IMPLICIT_SCHUR:
      return createRegularImplicitSchurFactor(cameras, lambda);
    case JACOBIAN_SVD:
      return createJacobianSVDFactor(cameras, lambda);
    case JACOBIAN_Q:
      return createJacobianQFactor(cameras, lambda);
    default:
      throw std::runtime_error("SmartFactorlinearize: unknown mode");
    }
  }

<<<<<<< HEAD
  /// Assumes non-degenerate !
  void computeEP(Matrix& E, Matrix& P, const Cameras& cameras) const {
    return Base::computeEP(E, P, cameras, point_);
  }

  /// Takes values
  bool computeEP(Matrix& E, Matrix& P, const Values& values) const {
    Cameras myCameras;
    bool nonDegenerate = computeCamerasAndTriangulate(values, myCameras);
    if (nonDegenerate)
      computeEP(E, P, myCameras);
    return nonDegenerate;
  }

  /// Version that takes values, and creates the point
  bool computeJacobians(std::vector<typename Base::KeyMatrix2D>& Fblocks,
      Matrix& E, Vector& b, const Values& values) const {
    Cameras myCameras;
    bool nonDegenerate = computeCamerasAndTriangulate(values, myCameras);
    if (nonDegenerate)
      computeJacobians(Fblocks, E, b, myCameras);
=======
  /**
   * Linearize to Gaussian Factor
   * @param values Values structure which must contain camera poses for this factor
   * @return a Gaussian factor
   */
  boost::shared_ptr<GaussianFactor> linearizeDamped(const Values& values,
      const double lambda = 0.0) const {
    // depending on flag set on construction we may linearize to different linear factors
    Cameras cameras = this->cameras(values);
    return linearizeDamped(cameras, lambda);
  }

  /// linearize
  virtual boost::shared_ptr<GaussianFactor> linearize(
      const Values& values) const {
    return linearizeDamped(values);
  }

  /**
   * Triangulate and compute derivative of error with respect to point
   * @return whether triangulation worked
   */
  bool triangulateAndComputeE(Matrix& E, const Cameras& cameras) const {
    bool nonDegenerate = triangulateForLinearize(cameras);
    if (nonDegenerate)
      cameras.project2(*result_, boost::none, E);
>>>>>>> c73b8358
    return nonDegenerate;
  }

  /**
   * Triangulate and compute derivative of error with respect to point
   * @return whether triangulation worked
   */
  bool triangulateAndComputeE(Matrix& E, const Values& values) const {
    Cameras cameras = this->cameras(values);
    return triangulateAndComputeE(E, cameras);
  }

  /// Compute F, E only (called below in both vanilla and SVD versions)
  /// Assumes the point has been computed
  /// Note E can be 2m*3 or 2m*2, in case point is degenerate
  void computeJacobiansWithTriangulatedPoint(
      std::vector<typename Base::MatrixZD>& Fblocks, Matrix& E, Vector& b,
      const Cameras& cameras) const {

<<<<<<< HEAD
      int numKeys = this->keys_.size();
      E = zeros(2 * numKeys, 2);
      b = zero(2 * numKeys);
      double f = 0;
      for (size_t i = 0; i < this->measured_.size(); i++) {
        if (i == 0) { // first pose
          this->point_ = cameras[i].backprojectPointAtInfinity(
              this->measured_.at(i));
          // 3D parametrization of point at infinity: [px py 1]
        }
        Matrix Fi, Ei;
        Vector bi = -(cameras[i].projectPointAtInfinity(this->point_, Fi, Ei)
            - this->measured_.at(i)).vector();

        this->noise_.at(i)->WhitenSystem(Fi, Ei, bi);
        f += bi.squaredNorm();
        Fblocks.push_back(typename Base::KeyMatrix2D(this->keys_[i], Fi));
        E.block<2, 2>(2 * i, 0) = Ei;
        subInsert(b, bi, 2 * i);
      }
      return f;
=======
    if (!result_) {
      // Handle degeneracy
      // TODO check flag whether we should do this
      Unit3 backProjected = cameras[0].backprojectPointAtInfinity(
          this->measured_.at(0));
      Base::computeJacobians(Fblocks, E, b, cameras, backProjected);
>>>>>>> c73b8358
    } else {
      // valid result: just return Base version
      Base::computeJacobians(Fblocks, E, b, cameras, *result_);
    }
  }

<<<<<<< HEAD
  /// takes values
  bool computeJacobiansSVD(std::vector<typename Base::KeyMatrix2D>& Fblocks,
      Matrix& Enull, Vector& b, const Values& values) const {
    typename Base::Cameras myCameras;
    double good = computeCamerasAndTriangulate(values, myCameras);
    if (good)
      computeJacobiansSVD(Fblocks, Enull, b, myCameras);
    return true;
  }

  /// SVD version
  double computeJacobiansSVD(std::vector<typename Base::KeyMatrix2D>& Fblocks,
      Matrix& Enull, Vector& b, const Cameras& cameras) const {
    return Base::computeJacobiansSVD(Fblocks, Enull, b, cameras, point_);
  }

  /// Returns Matrix, TODO: maybe should not exist -> not sparse !
  // TODO should there be a lambda?
  double computeJacobiansSVD(Matrix& F, Matrix& Enull, Vector& b,
      const Cameras& cameras) const {
    return Base::computeJacobiansSVD(F, Enull, b, cameras, point_);
  }

  /// Returns Matrix, TODO: maybe should not exist -> not sparse !
  double computeJacobians(Matrix& F, Matrix& E, Vector& b,
      const Cameras& cameras) const {
    return Base::computeJacobians(F, E, b, cameras, point_);
  }

  /// Calculate vector of re-projection errors, before applying noise model
  /// Assumes triangulation was done and degeneracy handled
  Vector reprojectionError(const Cameras& cameras) const {
    return Base::reprojectionError(cameras, point_);
=======
  /// Version that takes values, and creates the point
  bool triangulateAndComputeJacobians(
      std::vector<typename Base::MatrixZD>& Fblocks, Matrix& E, Vector& b,
      const Values& values) const {
    Cameras cameras = this->cameras(values);
    bool nonDegenerate = triangulateForLinearize(cameras);
    if (nonDegenerate)
      computeJacobiansWithTriangulatedPoint(Fblocks, E, b, cameras);
    return nonDegenerate;
  }

  /// takes values
  bool triangulateAndComputeJacobiansSVD(
      std::vector<typename Base::MatrixZD>& Fblocks, Matrix& Enull, Vector& b,
      const Values& values) const {
    Cameras cameras = this->cameras(values);
    bool nonDegenerate = triangulateForLinearize(cameras);
    if (nonDegenerate)
      Base::computeJacobiansSVD(Fblocks, Enull, b, cameras, *result_);
    return nonDegenerate;
>>>>>>> c73b8358
  }

  /// Calculate vector of re-projection errors, before applying noise model
  Vector reprojectionErrorAfterTriangulation(const Values& values) const {
    Cameras cameras = this->cameras(values);
    bool nonDegenerate = triangulateForLinearize(cameras);
    if (nonDegenerate)
      return Base::unwhitenedError(cameras, *result_);
    else
      return zero(cameras.size() * 2);
  }

  /**
   * Calculate the error of the factor.
   * This is the log-likelihood, e.g. \f$ 0.5(h(x)-z)^2/\sigma^2 \f$ in case of Gaussian.
   * In this class, we take the raw prediction error \f$ h(x)-z \f$, ask the noise model
   * to transform it to \f$ (h(x)-z)^2/\sigma^2 \f$, and then multiply by 0.5.
   */
  double totalReprojectionError(const Cameras& cameras,
      boost::optional<Point3> externalPoint = boost::none) const {

    if (externalPoint)
      result_ = TriangulationResult(*externalPoint);
    else
      result_ = triangulateSafe(cameras);

    if (result_)
      // All good, just use version in base class
      return Base::totalReprojectionError(cameras, *result_);
    else if (params_.degeneracyMode == HANDLE_INFINITY) {
      // Otherwise, manage the exceptions with rotation-only factors
      const Point2& z0 = this->measured_.at(0);
      Unit3 backprojected = cameras.front().backprojectPointAtInfinity(z0);
      return Base::totalReprojectionError(cameras, backprojected);
    } else
      // if we don't want to manage the exceptions we discard the factor
      return 0.0;
  }

  /// Calculate total reprojection error
  virtual double error(const Values& values) const {
    if (this->active(values)) {
      return totalReprojectionError(Base::cameras(values));
    } else { // else of active flag
      return 0.0;
    }
  }

  /** return the landmark */
  TriangulationResult point() const {
    return result_;
  }

  /** COMPUTE the landmark */
  TriangulationResult point(const Values& values) const {
    Cameras cameras = this->cameras(values);
    return triangulateSafe(cameras);
  }

  /// Is result valid?
  bool isValid() const {
    return result_;
  }

  /** return the degenerate state */
  bool isDegenerate() const {
    return result_.degenerate();
  }

  /** return the cheirality status flag */
  bool isPointBehindCamera() const {
    return result_.behindCamera();
  }

private:

  /// Serialization function
  friend class boost::serialization::access;
  template<class ARCHIVE>
  void serialize(ARCHIVE & ar, const unsigned int version) {
    ar & BOOST_SERIALIZATION_BASE_OBJECT_NVP(Base);
    ar & BOOST_SERIALIZATION_NVP(params_.throwCheirality);
    ar & BOOST_SERIALIZATION_NVP(params_.verboseCheirality);
  }
}
;

<<<<<<< HEAD
=======
/// traits
template<class CAMERA>
struct traits<SmartProjectionFactor<CAMERA> > : public Testable<
    SmartProjectionFactor<CAMERA> > {
};

>>>>>>> c73b8358
} // \ namespace gtsam<|MERGE_RESOLUTION|>--- conflicted
+++ resolved
@@ -41,20 +41,10 @@
   IGNORE_DEGENERACY, ZERO_ON_DEGENERACY, HANDLE_INFINITY
 };
 
-<<<<<<< HEAD
-/**
- * SmartProjectionFactor: triangulates point and keeps an estimate of it around.
- */
-template<class CALIBRATION, size_t D>
-class SmartProjectionFactor: public SmartFactorBase<PinholeCamera<CALIBRATION>,
-    D> {
-protected:
-=======
 /*
  *  Parameters for the smart projection factors
  */
 struct GTSAM_EXPORT SmartProjectionParams {
->>>>>>> c73b8358
 
   LinearizationMode linearizationMode; ///< How to linearize the factor
   DegeneracyMode degeneracyMode; ///< How to linearize the factor
@@ -136,12 +126,7 @@
 template<class CAMERA>
 class SmartProjectionFactor: public SmartFactorBase<CAMERA> {
 
-<<<<<<< HEAD
-  /// shorthand for base class type
-  typedef SmartFactorBase<PinholeCamera<CALIBRATION>, D> Base;
-=======
 public:
->>>>>>> c73b8358
 
 private:
   typedef SmartFactorBase<CAMERA> Base;
@@ -150,10 +135,6 @@
 
 protected:
 
-<<<<<<< HEAD
-  /// shorthand for this class
-  typedef SmartProjectionFactor<CALIBRATION, D> This;
-=======
   /// @name Parameters
   /// @{
   const SmartProjectionParams params_;
@@ -164,47 +145,25 @@
   mutable TriangulationResult result_; ///< result from triangulateSafe
   mutable std::vector<Pose3> cameraPosesTriangulation_; ///< current triangulation poses
   /// @}
->>>>>>> c73b8358
 
 public:
 
   /// shorthand for a smart pointer to a factor
   typedef boost::shared_ptr<This> shared_ptr;
 
-<<<<<<< HEAD
-  /// shorthand for a pinhole camera
-  typedef PinholeCamera<CALIBRATION> Camera;
-  typedef CameraSet<Camera> Cameras;
-=======
   /// shorthand for a set of cameras
   typedef CameraSet<CAMERA> Cameras;
->>>>>>> c73b8358
 
   /**
    * Constructor
    * @param body_P_sensor pose of the camera in the body frame
    * @param params internal parameters of the smart factors
    */
-<<<<<<< HEAD
-  SmartProjectionFactor(const double rankTol, const double linThreshold,
-      const bool manageDegeneracy, const bool enableEPI,
-      boost::optional<Pose3> body_P_sensor = boost::none,
-      double landmarkDistanceThreshold = 1e10,
-      double dynamicOutlierRejectionThreshold = -1, SmartFactorStatePtr state =
-          SmartFactorStatePtr(new SmartProjectionFactorState())) :
-      Base(body_P_sensor), rankTolerance_(rankTol), retriangulationThreshold_(
-          1e-5), manageDegeneracy_(manageDegeneracy), enableEPI_(enableEPI), linearizationThreshold_(
-          linThreshold), degenerate_(false), cheiralityException_(false), throwCheirality_(
-          false), verboseCheirality_(false), state_(state), landmarkDistanceThreshold_(
-          landmarkDistanceThreshold), dynamicOutlierRejectionThreshold_(
-          dynamicOutlierRejectionThreshold) {
-=======
   SmartProjectionFactor(const SharedNoiseModel& sharedNoiseModel,
       const boost::optional<Pose3> body_P_sensor = boost::none,
       const SmartProjectionParams& params = SmartProjectionParams()) :
       Base(sharedNoiseModel, body_P_sensor), params_(params), //
       result_(TriangulationResult::Degenerate()) {
->>>>>>> c73b8358
   }
 
   /** Virtual destructor */
@@ -277,91 +236,17 @@
     if (m < 2) // if we have a single pose the corresponding factor is uninformative
       return TriangulationResult::Degenerate();
 
-<<<<<<< HEAD
-    if (retriangulate) {
-      // We triangulate the 3D position of the landmark
-      try {
-        // std::cout << "triangulatePoint3 i \n" << rankTolerance << std::endl;
-        point_ = triangulatePoint3<CALIBRATION>(cameras, this->measured_,
-            rankTolerance_, enableEPI_);
-        degenerate_ = false;
-        cheiralityException_ = false;
-
-        // Check landmark distance and reprojection errors to avoid outliers
-        double totalReprojError = 0.0;
-        size_t i = 0;
-        BOOST_FOREACH(const Camera& camera, cameras) {
-          Point3 cameraTranslation = camera.pose().translation();
-          // we discard smart factors corresponding to points that are far away
-          if (cameraTranslation.distance(point_) > landmarkDistanceThreshold_) {
-            degenerate_ = true;
-            break;
-          }
-          const Point2& zi = this->measured_.at(i);
-          try {
-            Point2 reprojectionError(camera.project(point_) - zi);
-            totalReprojError += reprojectionError.vector().norm();
-          } catch (CheiralityException) {
-            cheiralityException_ = true;
-          }
-          i += 1;
-        }
-        // we discard smart factors that have large reprojection error
-        if (dynamicOutlierRejectionThreshold_ > 0
-            && totalReprojError / m > dynamicOutlierRejectionThreshold_)
-          degenerate_ = true;
-
-      } catch (TriangulationUnderconstrainedException&) {
-        // if TriangulationUnderconstrainedException can be
-        // 1) There is a single pose for triangulation - this should not happen because we checked the number of poses before
-        // 2) The rank of the matrix used for triangulation is < 3: rotation-only, parallel cameras (or motion towards the landmark)
-        // in the second case we want to use a rotation-only smart factor
-        degenerate_ = true;
-        cheiralityException_ = false;
-      } catch (TriangulationCheiralityException&) {
-        // point is behind one of the cameras: can be the case of close-to-parallel cameras or may depend on outliers
-        // we manage this case by either discarding the smart factor, or imposing a rotation-only constraint
-        cheiralityException_ = true;
-      }
-    }
-    return m;
-=======
     bool retriangulate = decideIfTriangulate(cameras);
     if (retriangulate)
       result_ = gtsam::triangulateSafe(cameras, this->measured_,
           params_.triangulation);
     return result_;
->>>>>>> c73b8358
   }
 
   /// triangulate
   bool triangulateForLinearize(const Cameras& cameras) const {
-<<<<<<< HEAD
-
-    bool isDebug = false;
-    size_t nrCameras = this->triangulateSafe(cameras);
-
-    if (nrCameras < 2
-        || (!this->manageDegeneracy_
-            && (this->cheiralityException_ || this->degenerate_))) {
-      if (isDebug) {
-        std::cout
-            << "createRegularImplicitSchurFactor: degenerate configuration"
-            << std::endl;
-      }
-      return false;
-    } else {
-
-      // instead, if we want to manage the exception..
-      if (this->cheiralityException_ || this->degenerate_) { // if we want to manage the exceptions with rotation-only factors
-        this->degenerate_ = true;
-      }
-      return true;
-    }
-=======
     triangulateSafe(cameras); // imperative, might reset result_
     return (result_);
->>>>>>> c73b8358
   }
 
   /// linearize returns a Hessianfactor that is an approximation of error(p)
@@ -384,19 +269,10 @@
 
     triangulateSafe(cameras);
 
-<<<<<<< HEAD
-    if (numKeys < 2
-        || (!this->manageDegeneracy_
-            && (this->cheiralityException_ || this->degenerate_))) {
-      // std::cout << "In linearize: exception" << std::endl;
-      BOOST_FOREACH(Matrix& m, Gs)
-        m = zeros(D, D);
-=======
     if (params_.degeneracyMode == ZERO_ON_DEGENERACY && !result_) {
       // failed: return"empty" Hessian
       BOOST_FOREACH(Matrix& m, Gs)
         m = zeros(Base::Dim, Base::Dim);
->>>>>>> c73b8358
       BOOST_FOREACH(Vector& v, gs)
         v = zero(Base::Dim);
       return boost::make_shared<RegularHessianFactor<Base::Dim> >(this->keys_,
@@ -416,47 +292,8 @@
     SymmetricBlockMatrix augmentedHessian = //
         Cameras::SchurComplement(Fblocks, E, b, lambda, diagonalDamping);
 
-<<<<<<< HEAD
-    // ==================================================================
-    Matrix F, E;
-    Vector b;
-    double f = computeJacobians(F, E, b, cameras);
-
-    // Schur complement trick
-    // Frank says: should be possible to do this more efficiently?
-    // And we care, as in grouped factors this is called repeatedly
-    Matrix H(D * numKeys, D * numKeys);
-    Vector gs_vector;
-
-    Matrix3 P = Base::PointCov(E, lambda);
-    H.noalias() = F.transpose() * (F - (E * (P * (E.transpose() * F))));
-    gs_vector.noalias() = F.transpose() * (b - (E * (P * (E.transpose() * b))));
-    if (isDebug)
-      std::cout << "gs_vector size " << gs_vector.size() << std::endl;
-
-    // Populate Gs and gs
-    int GsCount2 = 0;
-    for (DenseIndex i1 = 0; i1 < (DenseIndex) numKeys; i1++) { // for each camera
-      DenseIndex i1D = i1 * D;
-      gs.at(i1) = gs_vector.segment<D>(i1D);
-      for (DenseIndex i2 = 0; i2 < (DenseIndex) numKeys; i2++) {
-        if (i2 >= i1) {
-          Gs.at(GsCount2) = H.block<D, D>(i1D, i2 * D);
-          GsCount2++;
-        }
-      }
-    }
-    // ==================================================================
-    if (this->linearizationThreshold_ >= 0) { // if we do not use selective relinearization we don't need to store these variables
-      this->state_->Gs = Gs;
-      this->state_->gs = gs;
-      this->state_->f = f;
-    }
-    return boost::make_shared<RegularHessianFactor<D> >(this->keys_, Gs, gs, f);
-=======
     return boost::make_shared<RegularHessianFactor<Base::Dim> >(this->keys_,
         augmentedHessian);
->>>>>>> c73b8358
   }
 
   // create factor
@@ -470,30 +307,11 @@
   }
 
   /// create factor
-<<<<<<< HEAD
-  boost::shared_ptr<JacobianFactorQ<D, 2> > createJacobianQFactor(
-=======
   boost::shared_ptr<JacobianFactorQ<Base::Dim, 2> > createJacobianQFactor(
->>>>>>> c73b8358
       const Cameras& cameras, double lambda) const {
     if (triangulateForLinearize(cameras))
       return Base::createJacobianQFactor(cameras, *result_, lambda);
     else
-<<<<<<< HEAD
-      return boost::make_shared<JacobianFactorQ<D, 2> >(this->keys_);
-  }
-
-  /// Create a factor, takes values
-  boost::shared_ptr<JacobianFactorQ<D, 2> > createJacobianQFactor(
-      const Values& values, double lambda) const {
-    Cameras myCameras;
-    // TODO triangulate twice ??
-    bool nonDegenerate = computeCamerasAndTriangulate(values, myCameras);
-    if (nonDegenerate)
-      return createJacobianQFactor(myCameras, lambda);
-    else
-      return boost::make_shared<JacobianFactorQ<D, 2> >(this->keys_);
-=======
       // failed: return empty
       return boost::make_shared<JacobianFactorQ<Base::Dim, 2> >(this->keys_);
   }
@@ -502,7 +320,6 @@
   boost::shared_ptr<JacobianFactorQ<Base::Dim, 2> > createJacobianQFactor(
       const Values& values, double lambda) const {
     return createJacobianQFactor(this->cameras(values), lambda);
->>>>>>> c73b8358
   }
 
   /// different (faster) way to compute Jacobian factor
@@ -511,12 +328,8 @@
     if (triangulateForLinearize(cameras))
       return Base::createJacobianSVDFactor(cameras, *result_, lambda);
     else
-<<<<<<< HEAD
-      return boost::make_shared<JacobianFactorSVD<D, 2> >(this->keys_);
-=======
       // failed: return empty
       return boost::make_shared<JacobianFactorSVD<Base::Dim, 2> >(this->keys_);
->>>>>>> c73b8358
   }
 
   /// linearize to a Hessianfactor
@@ -559,29 +372,6 @@
     }
   }
 
-<<<<<<< HEAD
-  /// Assumes non-degenerate !
-  void computeEP(Matrix& E, Matrix& P, const Cameras& cameras) const {
-    return Base::computeEP(E, P, cameras, point_);
-  }
-
-  /// Takes values
-  bool computeEP(Matrix& E, Matrix& P, const Values& values) const {
-    Cameras myCameras;
-    bool nonDegenerate = computeCamerasAndTriangulate(values, myCameras);
-    if (nonDegenerate)
-      computeEP(E, P, myCameras);
-    return nonDegenerate;
-  }
-
-  /// Version that takes values, and creates the point
-  bool computeJacobians(std::vector<typename Base::KeyMatrix2D>& Fblocks,
-      Matrix& E, Vector& b, const Values& values) const {
-    Cameras myCameras;
-    bool nonDegenerate = computeCamerasAndTriangulate(values, myCameras);
-    if (nonDegenerate)
-      computeJacobians(Fblocks, E, b, myCameras);
-=======
   /**
    * Linearize to Gaussian Factor
    * @param values Values structure which must contain camera poses for this factor
@@ -608,7 +398,6 @@
     bool nonDegenerate = triangulateForLinearize(cameras);
     if (nonDegenerate)
       cameras.project2(*result_, boost::none, E);
->>>>>>> c73b8358
     return nonDegenerate;
   }
 
@@ -628,77 +417,18 @@
       std::vector<typename Base::MatrixZD>& Fblocks, Matrix& E, Vector& b,
       const Cameras& cameras) const {
 
-<<<<<<< HEAD
-      int numKeys = this->keys_.size();
-      E = zeros(2 * numKeys, 2);
-      b = zero(2 * numKeys);
-      double f = 0;
-      for (size_t i = 0; i < this->measured_.size(); i++) {
-        if (i == 0) { // first pose
-          this->point_ = cameras[i].backprojectPointAtInfinity(
-              this->measured_.at(i));
-          // 3D parametrization of point at infinity: [px py 1]
-        }
-        Matrix Fi, Ei;
-        Vector bi = -(cameras[i].projectPointAtInfinity(this->point_, Fi, Ei)
-            - this->measured_.at(i)).vector();
-
-        this->noise_.at(i)->WhitenSystem(Fi, Ei, bi);
-        f += bi.squaredNorm();
-        Fblocks.push_back(typename Base::KeyMatrix2D(this->keys_[i], Fi));
-        E.block<2, 2>(2 * i, 0) = Ei;
-        subInsert(b, bi, 2 * i);
-      }
-      return f;
-=======
     if (!result_) {
       // Handle degeneracy
       // TODO check flag whether we should do this
       Unit3 backProjected = cameras[0].backprojectPointAtInfinity(
           this->measured_.at(0));
       Base::computeJacobians(Fblocks, E, b, cameras, backProjected);
->>>>>>> c73b8358
     } else {
       // valid result: just return Base version
       Base::computeJacobians(Fblocks, E, b, cameras, *result_);
     }
   }
 
-<<<<<<< HEAD
-  /// takes values
-  bool computeJacobiansSVD(std::vector<typename Base::KeyMatrix2D>& Fblocks,
-      Matrix& Enull, Vector& b, const Values& values) const {
-    typename Base::Cameras myCameras;
-    double good = computeCamerasAndTriangulate(values, myCameras);
-    if (good)
-      computeJacobiansSVD(Fblocks, Enull, b, myCameras);
-    return true;
-  }
-
-  /// SVD version
-  double computeJacobiansSVD(std::vector<typename Base::KeyMatrix2D>& Fblocks,
-      Matrix& Enull, Vector& b, const Cameras& cameras) const {
-    return Base::computeJacobiansSVD(Fblocks, Enull, b, cameras, point_);
-  }
-
-  /// Returns Matrix, TODO: maybe should not exist -> not sparse !
-  // TODO should there be a lambda?
-  double computeJacobiansSVD(Matrix& F, Matrix& Enull, Vector& b,
-      const Cameras& cameras) const {
-    return Base::computeJacobiansSVD(F, Enull, b, cameras, point_);
-  }
-
-  /// Returns Matrix, TODO: maybe should not exist -> not sparse !
-  double computeJacobians(Matrix& F, Matrix& E, Vector& b,
-      const Cameras& cameras) const {
-    return Base::computeJacobians(F, E, b, cameras, point_);
-  }
-
-  /// Calculate vector of re-projection errors, before applying noise model
-  /// Assumes triangulation was done and degeneracy handled
-  Vector reprojectionError(const Cameras& cameras) const {
-    return Base::reprojectionError(cameras, point_);
-=======
   /// Version that takes values, and creates the point
   bool triangulateAndComputeJacobians(
       std::vector<typename Base::MatrixZD>& Fblocks, Matrix& E, Vector& b,
@@ -719,7 +449,6 @@
     if (nonDegenerate)
       Base::computeJacobiansSVD(Fblocks, Enull, b, cameras, *result_);
     return nonDegenerate;
->>>>>>> c73b8358
   }
 
   /// Calculate vector of re-projection errors, before applying noise model
@@ -807,13 +536,10 @@
 }
 ;
 
-<<<<<<< HEAD
-=======
 /// traits
 template<class CAMERA>
 struct traits<SmartProjectionFactor<CAMERA> > : public Testable<
     SmartProjectionFactor<CAMERA> > {
 };
 
->>>>>>> c73b8358
 } // \ namespace gtsam