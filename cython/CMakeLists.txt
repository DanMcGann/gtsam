--- conflicted
+++ resolved
@@ -28,12 +28,8 @@
                                     )
     configure_file(${PROJECT_SOURCE_DIR}/cython/gtsam_unstable/__init__.py.in ${PROJECT_BINARY_DIR}/cython/gtsam_unstable/__init__.py)
     install_cython_files("${PROJECT_BINARY_DIR}/cython/gtsam_unstable/__init__.py" "${GTSAM_CYTHON_INSTALL_PATH}/gtsam_unstable")
-<<<<<<< HEAD
-=======
     install_cython_scripts("${PROJECT_SOURCE_DIR}/cython/gtsam_unstable/" "${GTSAM_CYTHON_INSTALL_PATH}/gtsam_unstable" "*.py")
->>>>>>> ed2300dd
   endif()
-    install_cython_scripts("${PROJECT_SOURCE_DIR}/cython/gtsam_unstable" "${GTSAM_CYTHON_INSTALL_PATH}" "*.py")
 
   # Install the custom-generated __init__.py
   # This is to make the build/cython/gtsam folder a python package, so gtsam can be found while wrapping gtsam_unstable
